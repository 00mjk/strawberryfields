--- conflicted
+++ resolved
@@ -24,11 +24,7 @@
 from . import apps
 from ._version import __version__
 from .cli import ping
-<<<<<<< HEAD
-from .configuration import store_account, active_configs, reset_config
-=======
 from .configuration import store_account, active_configs, reset_config, delete_config
->>>>>>> 45064ae1
 from .engine import Engine, LocalEngine, RemoteEngine
 from .io import load, save
 from .parameters import par_funcs as math
@@ -47,10 +43,7 @@
     "store_account",
     "active_configs",
     "reset_config",
-<<<<<<< HEAD
-=======
     "delete_config",
->>>>>>> 45064ae1
 ]
 
 
