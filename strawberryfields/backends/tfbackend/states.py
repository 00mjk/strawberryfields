--- conflicted
+++ resolved
@@ -34,64 +34,15 @@
                     for each mode in the state.
     """
 
-<<<<<<< HEAD
     def __init__(self, state_data, num_modes, pure, cutoff_dim, batched=False, mode_names=None):
-=======
-    def __init__(
-        self,
-        state_data,
-        num_modes,
-        pure,
-        cutoff_dim,
-        graph,
-        batched=False,
-        mode_names=None,
-        eval=True,
-    ):
->>>>>>> 898fb150
         # pylint: disable=too-many-arguments
         state_data = tf.convert_to_tensor(
             state_data, name="state_data"
         )  # convert everything to a Tensor so we have the option to do symbolic evaluations
         super().__init__(state_data, num_modes, pure, cutoff_dim, mode_names)
         self._batched = batched
-<<<<<<< HEAD
         self._str = "<FockStateTF: num_modes={}, cutoff={}, pure={}, batched={}, hbar={}>". \
                                 format(self.num_modes, self.cutoff_dim, self._pure, self._batched, self._hbar)
-=======
-        self._str = "<FockStateTF: num_modes={}, cutoff={}, pure={}, batched={}, hbar={}>".format(
-            self.num_modes, self.cutoff_dim, self._pure, self._batched, self._hbar
-        )
-        self._graph = graph
-        self._eval = eval
-
-    def _run(self, t, **kwargs):
-        """
-        Numerically evaluates Tensor `t` based on the arguments in **kwargs.
-
-        Args:
-            t: Tensor (or iterable of Tensors) to (potentially) numerically evaluate.
-            **kwargs: can be used to pass a session or a feed_dict. Otherwise a temporary session
-                and no feed_dict will be used.
-
-        Returns:
-            The numerical evaluation of the Tensor t. Type is the same as the dtype of t
-        """
-        with self._graph.as_default():
-            if "eval" not in kwargs:
-                kwargs[
-                    "eval"
-                ] = (
-                    self._eval
-                )  # when the caller did not specify, use the default behaviour of this instance
-            evaluate, session, feed_dict, close_session = _check_for_eval(kwargs)
-
-            if evaluate:
-                t = session.run(t, feed_dict=feed_dict)
-                if close_session:
-                    session.close()
-            return t
->>>>>>> 898fb150
 
     def trace(self, **kwargs):
         r"""
@@ -102,7 +53,6 @@
         Returns:
             float/Tensor: the numerical value, or an unevaluated Tensor object, for the trace.
         """
-<<<<<<< HEAD
         s = self.data
         if not self.batched:
             s = tf.expand_dims(s, 0) # insert fake batch dimension
@@ -118,25 +68,6 @@
             tr = tf.squeeze(tr, 0) # drop fake batch dimension
 
         return tr
-=======
-        with self._graph.as_default():
-            s = self.data
-            if not self.batched:
-                s = tf.expand_dims(s, 0)  # insert fake batch dimension
-            if self.is_pure:
-                flat_state = tf.reshape(s, [-1, self.cutoff_dim ** self.num_modes])
-                tr = tf.reduce_sum(flat_state * tf.conj(flat_state), 1)
-            else:
-                # hack because tensorflow einsum doesn't allow partial trace
-                tr = s
-                for _ in range(self.num_modes):
-                    tr = tf.trace(tr)
-            if not self.batched:
-                tr = tf.squeeze(tr, 0)  # drop fake batch dimension
-
-            tr = self._run(tr, **kwargs)
-            return tr
->>>>>>> 898fb150
 
     def fock_prob(self, n, **kwargs):
         r"""
@@ -157,13 +88,8 @@
 
         state = self.data
 
-<<<<<<< HEAD
         if not self.batched:
             state = tf.expand_dims(state, 0) # add fake batch dimension
-=======
-            if not self.batched:
-                state = tf.expand_dims(state, 0)  # add fake batch dimension
->>>>>>> 898fb150
 
         # put batch dimension at end to match behaviour of tf.gather_nd
         if self.is_pure:
@@ -202,7 +128,6 @@
             array/Tensor: the numerical values, or an unevaluated Tensor object, for the Fock-basis probabilities.
         """
 
-<<<<<<< HEAD
         state = self.data
         if not self.batched:
             state = tf.expand_dims(state, 0) # add fake batch dimension
@@ -215,24 +140,6 @@
             perm = np.concatenate([[0], rng, rng + 1])
             perm_state = tf.transpose(state, perm)
             probs = tf.map_fn(tf.linalg.tensor_diag_part, perm_state) # diag_part doesn't work with batches, need to use map_fn
-=======
-        with self.graph.as_default():
-
-            state = self.data
-            if not self.batched:
-                state = tf.expand_dims(state, 0)  # add fake batch dimension
-
-            if self.is_pure:
-                probs = tf.abs(state) ** 2
-            else:
-                # convert to index scheme compatible with tf.diag_part
-                rng = np.arange(1, 2 * self.num_modes + 1, 2)
-                perm = np.concatenate([[0], rng, rng + 1])
-                perm_state = tf.transpose(state, perm)
-                probs = tf.map_fn(
-                    tf.diag_part, perm_state
-                )  # diag_part doesn't work with batches, need to use map_fn
->>>>>>> 898fb150
 
         if not self.batched:
             probs = tf.squeeze(probs, 0)  # drop fake batch dimension
@@ -252,7 +159,6 @@
         Returns:
             float/Tensor: the numerical value, or an unevaluated Tensor object, for the fidelity.
         """
-<<<<<<< HEAD
         rho = self.reduced_dm([mode]) # don't pass kwargs yet
 
         if not self.batched:
@@ -269,27 +175,6 @@
 
         if not self.batched:
             f = tf.squeeze(f, 0) # drop fake batch dimension
-=======
-        with self.graph.as_default():
-            rho = self.reduced_dm([mode])  # don't pass kwargs yet
-
-            if not self.batched:
-                rho = tf.expand_dims(rho, 0)  # add fake batch dimension
-            if len(other_state.shape) == 1:
-                other_state = tf.expand_dims(other_state, 0)  # add batch dimension for state
-
-            other_state = tf.cast(other_state, def_type)
-            state_dm = tf.einsum("bi,bj->bij", tf.conj(other_state), other_state)
-            flat_state_dm = tf.reshape(state_dm, [1, -1])
-            flat_rho = tf.reshape(rho, [-1, self.cutoff_dim ** 2])
-
-            f = tf.real(
-                tf.reduce_sum(flat_rho * flat_state_dm, axis=1)
-            )  # implements a batched tr(rho|s><s|)
-
-            if not self.batched:
-                f = tf.squeeze(f, 0)  # drop fake batch dimension
->>>>>>> 898fb150
 
         f = tf.identity(f, name="fidelity")
 
@@ -305,7 +190,6 @@
         Returns:
             float/Tensor: the numerical value, or an unevaluated Tensor object, for the fidelity :math:`\bra{\vec{\alpha}}\rho\ket{\vec{\alpha}}`.
         """
-<<<<<<< HEAD
         if not hasattr(alpha_list, "__len__"):
             alpha_list = [alpha_list]
 
@@ -343,69 +227,6 @@
         f = tf.identity(f, name="fidelity_coherent")
 
         return f
-=======
-        with self.graph.as_default():
-            if not hasattr(alpha_list, "__len__"):
-                alpha_list = [alpha_list]
-
-            if len(alpha_list) != self.num_modes:
-                raise ValueError("The number of alpha values must match the number of modes.")
-
-            max_indices = (len(indices) - 1) // 2
-            if len(alpha_list) > max_indices:
-                raise ValueError("Length of `alpha_list` exceeds supported number of modes.")
-
-            s = self.data
-            if not self.batched:
-                s = tf.expand_dims(s, 0)  # introduce fake batch dimension
-
-            coh = lambda a, dim: [
-                np.exp(-0.5 * np.abs(a) ** 2) * (a) ** n / np.sqrt(factorial(n)) for n in range(dim)
-            ]
-            multi_cohs_list = [
-                coh(a, self.cutoff_dim) for a in alpha_list
-            ]  # shape is: [num_modes, cutoff_dim]
-            eqn = ",".join(indices[: self._modes]) + "->" + indices[: self._modes]
-            multi_cohs_vec = np.einsum(
-                eqn, *multi_cohs_list
-            )  # tensor product of specified coherent states
-            flat_multi_cohs = np.reshape(
-                multi_cohs_vec, [1, self.cutoff_dim ** self.num_modes]
-            )  # flattened tensor product; shape is: [1, cutoff_dim * num_modes]
-
-            if self.is_pure:
-                flat_state = tf.reshape(s, [-1, self.cutoff_dim ** self.num_modes])
-                ovlap = tf.reduce_sum(flat_multi_cohs.conj() * flat_state, axis=1)
-                f = tf.abs(ovlap) ** 2
-            else:
-                batch_index = indices[0]
-                free_indices = indices[1:]
-                bra_indices = free_indices[: self.num_modes]
-                ket_indices = free_indices[self.num_modes : 2 * self.num_modes]
-                eqn = (
-                    bra_indices
-                    + ","
-                    + batch_index
-                    + "".join(bra_indices[idx] + ket_indices[idx] for idx in range(self.num_modes))
-                    + ","
-                    + ket_indices
-                    + "->"
-                    + batch_index
-                )
-                f = tf.einsum(
-                    eqn,
-                    tf.convert_to_tensor(np.conj(multi_cohs_vec), dtype=def_type),
-                    s,
-                    tf.convert_to_tensor(multi_cohs_vec, def_type),
-                )
-            if not self.batched:
-                f = tf.squeeze(f, 0)  # drop fake batch dimension
-
-            f = tf.identity(f, name="fidelity_coherent")
-            f = self._run(f, **kwargs)
-
-            return f
->>>>>>> 898fb150
 
     def fidelity_vacuum(self, **kwargs):
         r"""
@@ -417,24 +238,11 @@
             float/Tensor: the numerical value, or an unevaluated Tensor object, for the fidelity :math:`\bra{\vec{0}}\rho\ket{\vec{0}}`.
 
         """
-<<<<<<< HEAD
         mode_size = 1 if self.is_pure else 2
         if self.batched:
             vac_elem = tf.math.real(tf.reshape(self.data, [-1, self.cutoff_dim ** (self.num_modes * mode_size)])[:, 0])
         else:
             vac_elem = tf.abs(tf.reshape(self.data, [-1])[0]) ** 2
-=======
-        with self._graph.as_default():
-            mode_size = 1 if self.is_pure else 2
-            if self.batched:
-                vac_elem = tf.real(
-                    tf.reshape(self.data, [-1, self.cutoff_dim ** (self.num_modes * mode_size)])[
-                        :, 0
-                    ]
-                )
-            else:
-                vac_elem = tf.abs(tf.reshape(self.data, [-1])[0]) ** 2
->>>>>>> 898fb150
 
         v = tf.identity(vac_elem, name="fidelity_vacuum")
 
@@ -450,17 +258,9 @@
         Returns:
             bool/Tensor: the boolean value, or an unevaluated Tensor object, for whether the state is in vacuum.
         """
-<<<<<<< HEAD
         fidel = self.fidelity_vacuum() # dont pass on kwargs yet
         is_vac = tf.less_equal(1 - fidel, tol, name="is_vacuum")
         return is_vac
-=======
-        with self._graph.as_default():
-            fidel = self.fidelity_vacuum()  # dont pass on kwargs yet
-            is_vac = tf.less_equal(1 - fidel, tol, name="is_vacuum")
-            is_vac = self._run(is_vac, **kwargs)
-            return is_vac
->>>>>>> 898fb150
 
     def reduced_dm(self, modes, **kwargs):
         r"""
@@ -473,7 +273,6 @@
         Returns:
             array/Tensor: the numerical value, or an unevaluated Tensor object, for the density matrix.
         """
-<<<<<<< HEAD
         if modes == list(range(self.num_modes)):
             # reduced state is full state
             return self.dm(**kwargs)
@@ -492,30 +291,6 @@
 
         s = tf.identity(reduced, name="reduced_density_matrix")
         return s
-=======
-        with self._graph.as_default():
-            if modes == list(range(self.num_modes)):
-                # reduced state is full state
-                return self.dm(**kwargs)
-
-            if isinstance(modes, int):
-                modes = [modes]
-            if modes != sorted(modes):
-                raise ValueError("The specified modes cannot be duplicated.")
-            if len(modes) > self.num_modes:
-                raise ValueError(
-                    "The number of specified modes cannot "
-                    "be larger than the number of subsystems."
-                )
-
-            reduced = self.dm(**kwargs)
-            for m in modes:
-                reduced = reduced_density_matrix(reduced, m, False, batched=self.batched)
-
-            s = tf.identity(reduced, name="reduced_density_matrix")
-            s = self._run(s, **kwargs)
-            return s
->>>>>>> 898fb150
 
     def quad_expectation(self, mode, phi=0.0, **kwargs):
         r"""
@@ -528,7 +303,6 @@
         Returns:
                 float/Tensor: the numerical value, or an unevaluated Tensor object, for the expectation value
         """
-<<<<<<< HEAD
         rho = self.reduced_dm([mode]) # don't pass kwargs yet
 
         phi = tf.convert_to_tensor(phi)
@@ -548,38 +322,11 @@
 
         if not self.batched:
             rho = tf.expand_dims(rho, 0) # add fake batch dimension
-=======
-        with self.graph.as_default():
-            rho = self.reduced_dm([mode])  # don't pass kwargs yet
-
-            phi = tf.convert_to_tensor(phi)
-            if self.batched and len(phi.shape) == 0:  # pylint: disable=len-as-condition
-                phi = tf.expand_dims(phi, 0)
-            larger_cutoff = (
-                self.cutoff_dim + 1
-            )  # start one dimension higher to avoid truncation errors
-            R = phase_shifter_matrix(phi, larger_cutoff, batched=self.batched)
-            if not self.batched:
-                R = tf.expand_dims(R, 0)  # add fake batch dimension
-
-            a, ad = ladder_ops(larger_cutoff)
-            x = np.sqrt(self._hbar / 2.0) * (a + ad)
-            x = tf.expand_dims(tf.cast(x, def_type), 0)  # add batch dimension to x
-            quad = tf.conj(R) @ x @ R
-            quad2 = (quad @ quad)[:, : self.cutoff_dim, : self.cutoff_dim]
-            quad = quad[
-                :, : self.cutoff_dim, : self.cutoff_dim
-            ]  # drop highest dimension; remaining array gives correct truncated x**2
-
-            if not self.batched:
-                rho = tf.expand_dims(rho, 0)  # add fake batch dimension
->>>>>>> 898fb150
 
         flat_rho = tf.reshape(rho, [-1, self.cutoff_dim ** 2])
         flat_quad = tf.reshape(quad, [1, self.cutoff_dim ** 2])
         flat_quad2 = tf.reshape(quad2, [1, self.cutoff_dim ** 2])
 
-<<<<<<< HEAD
         e = tf.math.real(tf.reduce_sum(flat_rho * flat_quad, axis=1)) # implements a batched tr(rho * x)
         e2 = tf.math.real(tf.reduce_sum(flat_rho * flat_quad2, axis=1)) # implements a batched tr(rho * x ** 2)
         v = e2 - e ** 2
@@ -587,19 +334,6 @@
         if not self.batched:
             e = tf.squeeze(e, 0) # drop fake batch dimension
             v = tf.squeeze(v, 0)  # drop fake batch dimension
-=======
-            e = tf.real(
-                tf.reduce_sum(flat_rho * flat_quad, axis=1)
-            )  # implements a batched tr(rho * x)
-            e2 = tf.real(
-                tf.reduce_sum(flat_rho * flat_quad2, axis=1)
-            )  # implements a batched tr(rho * x ** 2)
-            v = e2 - e ** 2
-
-            if not self.batched:
-                e = tf.squeeze(e, 0)  # drop fake batch dimension
-                v = tf.squeeze(v, 0)  # drop fake batch dimension
->>>>>>> 898fb150
 
         e = tf.identity(e, name="quad_expectation")
         v = tf.identity(v, name="quad_variance")
@@ -616,15 +350,7 @@
         Returns:
             tuple(float/Tensor): tuple containing the numerical value, or an unevaluated Tensor object, for the mean photon number and variance.
         """
-<<<<<<< HEAD
         rho = self.reduced_dm([mode]) # don't pass kwargs yet
-=======
-        with self.graph.as_default():
-            rho = self.reduced_dm([mode])  # don't pass kwargs yet
-
-            if not self.batched:
-                rho = tf.expand_dims(rho, 0)  # add fake batch dimension
->>>>>>> 898fb150
 
         if not self.batched:
             rho = tf.expand_dims(rho, 0) # add fake batch dimension
@@ -632,26 +358,11 @@
         n = np.diag(np.arange(self.cutoff_dim))
         flat_n = np.reshape(n, [1, self.cutoff_dim ** 2])
 
-<<<<<<< HEAD
         flat_rho = tf.reshape(rho, [-1, self.cutoff_dim ** 2])
 
         nbar = tf.math.real(tf.reduce_sum(flat_rho * flat_n, axis=1)) # implements a batched tr(rho * n)
         nbarSq = tf.math.real(tf.reduce_sum(flat_rho * flat_n**2, axis=1)) # implements a batched tr(rho * n^2)
         var = nbarSq - nbar**2
-=======
-            nbar = tf.real(
-                tf.reduce_sum(flat_rho * flat_n, axis=1)
-            )  # implements a batched tr(rho * n)
-            nbarSq = tf.real(
-                tf.reduce_sum(flat_rho * flat_n ** 2, axis=1)
-            )  # implements a batched tr(rho * n^2)
-            var = nbarSq - nbar ** 2
-
-            if not self.batched:
-                nbar = tf.squeeze(nbar, 0)  # drop fake batch dimension
-                var = tf.squeeze(var, 0)  # drop fake batch dimension
->>>>>>> 898fb150
-
         if not self.batched:
             nbar = tf.squeeze(nbar, 0) # drop fake batch dimension
             var = tf.squeeze(var, 0) # drop fake batch dimension
@@ -685,31 +396,10 @@
         Returns:
             array/Tensor: the numerical value, or an unevaluated Tensor object, for the density matrix.
         """
-<<<<<<< HEAD
         if self.is_pure:
             if self.batched:
                 batch_index = indices[0]
                 free_indices = indices[1:]
-=======
-        with self._graph.as_default():
-            if self.is_pure:
-                if self.batched:
-                    batch_index = indices[0]
-                    free_indices = indices[1:]
-                else:
-                    batch_index = ""
-                    free_indices = indices
-                ket = self.data
-                left_str = [batch_index] + [
-                    free_indices[i] for i in range(0, 2 * self.num_modes, 2)
-                ]
-                right_str = [batch_index] + [
-                    free_indices[i] for i in range(1, 2 * self.num_modes, 2)
-                ]
-                out_str = [batch_index] + [free_indices[: 2 * self.num_modes]]
-                einstr = "".join(left_str + [","] + right_str + ["->"] + out_str)
-                s = tf.einsum(einstr, ket, tf.conj(ket))
->>>>>>> 898fb150
             else:
                 batch_index = ''
                 free_indices = indices
@@ -754,15 +444,8 @@
         if not self.batched:
             return super().wigner(mode, xvec, pvec)
 
-<<<<<<< HEAD
         raise NotImplementedError("Calculation of the Wigner function is currently "
                                   "only supported when batched=False")
-=======
-        raise NotImplementedError(
-            "Calculation of the Wigner function is currently "
-            "only supported when eval=True and batched=False"
-        )
->>>>>>> 898fb150
 
     def poly_quad_expectation(self, A, d=None, k=0, phi=0, **kwargs):  # pragma: no cover
         r"""The multi-mode expectation values and variance of arbitrary 2nd order polynomials
@@ -809,34 +492,12 @@
         Returns:
             tuple (float, float): expectation value and variance
         """
-<<<<<<< HEAD
 
         if not self.batched:
             return super().poly_quad_expectation(A, d, k, phi, **kwargs)
         else:
             raise NotImplementedError("Calculation of multi-mode quadratic expectation values is currently "
                                       "only supported when batched=False.")
-=======
-        with self._graph.as_default():
-            if "eval" not in kwargs:
-                kwargs[
-                    "eval"
-                ] = (
-                    self._eval
-                )  # when the caller did not specify, use the default behaviour of this instance
-            evaluate, session, feed_dict, close_session = _check_for_eval(kwargs)
-
-            if evaluate and not self.batched:
-                self._data = session.run(self._data, feed_dict=feed_dict)
-                if close_session:
-                    session.close()
-                return super().poly_quad_expectation(A, d, k, phi, **kwargs)
-            else:
-                raise NotImplementedError(
-                    "Calculation of multi-mode quadratic expectation values is currently "
-                    "only supported when batched=False and when evaluating numerically."
-                )
->>>>>>> 898fb150
 
     @property
     def batched(self):
