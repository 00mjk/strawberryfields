--- conflicted
+++ resolved
@@ -26,12 +26,8 @@
     "scipy>=1.0.0",
     "networkx>=2.0",
     "quantum-blackbird>=0.2.0",
-<<<<<<< HEAD
     "python-dateutil>=2.8.0",
-    "thewalrus>=0.7",
-=======
     "thewalrus>=0.10",
->>>>>>> 09438629
     "toml",
     "appdirs",
     "requests>=2.22.0",
